--- conflicted
+++ resolved
@@ -1,10 +1,6 @@
 module github.com/pfnet/image-pull-secrets-provisioner
 
-<<<<<<< HEAD
-go 1.24.0
-=======
 go 1.25.0
->>>>>>> b137201a
 
 require (
 	github.com/aws/aws-sdk-go-v2/credentials v1.17.67
@@ -13,11 +9,7 @@
 	github.com/go-logr/logr v1.4.3
 	github.com/google/go-cmp v0.7.0
 	github.com/onsi/ginkgo/v2 v2.25.1
-<<<<<<< HEAD
 	github.com/onsi/gomega v1.38.1
-=======
-	github.com/onsi/gomega v1.37.0
->>>>>>> b137201a
 	golang.org/x/oauth2 v0.25.0
 	google.golang.org/api v0.217.0
 	k8s.io/api v0.32.5
@@ -31,11 +23,7 @@
 	cloud.google.com/go/auth v0.14.0 // indirect
 	cloud.google.com/go/auth/oauth2adapt v0.2.7 // indirect
 	cloud.google.com/go/compute/metadata v0.6.0 // indirect
-<<<<<<< HEAD
 	github.com/Masterminds/semver/v3 v3.4.0 // indirect
-=======
-	github.com/Masterminds/semver/v3 v3.3.1 // indirect
->>>>>>> b137201a
 	github.com/aws/aws-sdk-go-v2 v1.36.3 // indirect
 	github.com/aws/aws-sdk-go-v2/internal/configsources v1.3.34 // indirect
 	github.com/aws/aws-sdk-go-v2/internal/endpoints/v2 v2.6.34 // indirect
@@ -61,11 +49,7 @@
 	github.com/google/btree v1.1.3 // indirect
 	github.com/google/gnostic-models v0.6.8 // indirect
 	github.com/google/gofuzz v1.2.0 // indirect
-<<<<<<< HEAD
 	github.com/google/pprof v0.0.0-20250820193118-f64d9cf942d6 // indirect
-=======
-	github.com/google/pprof v0.0.0-20250403155104-27863c87afa6 // indirect
->>>>>>> b137201a
 	github.com/google/s2a-go v0.1.9 // indirect
 	github.com/google/uuid v1.6.0 // indirect
 	github.com/googleapis/enterprise-certificate-proxy v0.3.4 // indirect
@@ -90,10 +74,7 @@
 	go.uber.org/automaxprocs v1.6.0 // indirect
 	go.uber.org/multierr v1.11.0 // indirect
 	go.uber.org/zap v1.27.0 // indirect
-<<<<<<< HEAD
 	go.yaml.in/yaml/v3 v3.0.4 // indirect
-=======
->>>>>>> b137201a
 	golang.org/x/crypto v0.41.0 // indirect
 	golang.org/x/net v0.43.0 // indirect
 	golang.org/x/sync v0.16.0 // indirect
@@ -105,11 +86,7 @@
 	gomodules.xyz/jsonpatch/v2 v2.4.0 // indirect
 	google.golang.org/genproto/googleapis/rpc v0.0.0-20250106144421-5f5ef82da422 // indirect
 	google.golang.org/grpc v1.69.4 // indirect
-<<<<<<< HEAD
 	google.golang.org/protobuf v1.36.7 // indirect
-=======
-	google.golang.org/protobuf v1.36.5 // indirect
->>>>>>> b137201a
 	gopkg.in/evanphx/json-patch.v4 v4.12.0 // indirect
 	gopkg.in/inf.v0 v0.9.1 // indirect
 	gopkg.in/yaml.v3 v3.0.1 // indirect
