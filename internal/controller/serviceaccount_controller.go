--- conflicted
+++ resolved
@@ -104,7 +104,7 @@
 	if hasConfig(sa) {
 		principals := resolvePrincipals(sa)
 		for i, principal := range principals {
-			secretName := secretNameIndexed(sa, i)
+			secretName := secretName(sa, i)
 			exp, err := r.provisionImagePullSecretForPrincipal(ctx, sa, secretName, principal)
 			if err != nil {
 				return ctrl.Result{}, err
@@ -155,12 +155,7 @@
 func (r *serviceAccountReconciler) provisionImagePullSecretForPrincipal(
 	ctx context.Context, sa *corev1.ServiceAccount, secretName string, principal string,
 ) (expiresAt time.Time, _ error) {
-<<<<<<< HEAD
-	name := secretName(sa, principalIndex)
-	logger := log.FromContext(ctx).WithValues("secret", name, "principal", principal)
-=======
-	logger := log.FromContext(ctx, "secret", secretName, "principal", principal)
->>>>>>> 0b45fa96
+	logger := log.FromContext(ctx).WithValues("secret", secretName, "principal", principal)
 
 	should, exp, err := r.shouldCreateOrRefreshImagePullSecret(ctx, logger, sa, secretName)
 	if err != nil {
